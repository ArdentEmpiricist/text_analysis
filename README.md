
[![rust-clippy analyze](https://github.com/ArdentEmpiricist/text_analysis/actions/workflows/rust-clippy.yml/badge.svg)](https://github.com/ArdentEmpiricist/text_analysis/actions/workflows/rust-clippy.yml)
[![Crates.io](https://img.shields.io/crates/v/text_analysis)](https://crates.io/crates/text_analysis)
[![Documentation](https://docs.rs/text_analysis/badge.svg)](https://docs.rs/text_analysis/)
[![Crates.io](https://img.shields.io/crates/l/text_analysis)](https://github.com/LazyEmpiricist/text_analysis/blob/main/LICENSE)
[![Deploy](https://github.com/ArdentEmpiricist/text_analysis/actions/workflows/deploy.yml/badge.svg)](https://github.com/ArdentEmpiricist/text_analysis/actions/workflows/deploy.yml)
[![Crates.io](https://img.shields.io/crates/d/text_analysis?color=darkblue)](https://crates.io/crates/text_analysis)

# Text_Analysis

<p align="center">
  <img src="https://raw.githubusercontent.com/ArdentEmpiricist/text_analysis/main/assets/text_analysis_logo.png" alt="Text Analysis logo" width="200"/>
</p>

A robust, fast, modern CLI tool for linguistic text analysis in `.txt` and `.pdf` files, supporting:

* **Automatic language detection** (English, German, French, Spanish, Italian, Arabic)
* **Optional stopword filtering** (user-provided custom list; no automatic removal)
* **Optional stemming** (via `rust-stemmers` for supported languages)
* **N-gram analysis** (user-defined N)
* **Word frequency and context statistics**
* **Sliding-window co-occurrence and direct neighbors**
* **Named Entity recognition (simple capitalization heuristic)**
* **Collocation analysis with Pointwise Mutual Information (PMI)**
* **Export as TXT, CSV, TSV, or JSON**
* **Recursively scans directories**
* **Per-file analysis is parallelized** (Rayon); output writing is serialized
* **Never panics: all file errors are reported, not fatal**

> **Note:** PDF parsing is built-in via `pdf-extract`

---

## Features

* Automatic language detection (`whatlang`)
* Custom stopword lists (plain `.txt`, one word per line)
* Stemming (optional): auto by detected language or forced via CLI
* N-grams (size configurable), word frequencies
* Context statistics (±N window) & direct neighbors (±1)
* PMI collocations for word pairs within the window
* Named Entities via capitalization heuristic (see below)
* All errors (unreadable files, PDF issues) are reported at the end
* CLI built with `clap`
* Results written to timestamped files; a concise run summary is printed to the terminal

---

## Installation

* With cargo:

  ```sh
  cargo install text_analysis
  ```
* Download binary from [Releases](https://github.com/ArdentEmpiricist/text_analysis/releases)
* Clone the repository and build from source

Use in your own Rust project:

```toml
[dependencies]
text_analysis = { path = "path/to/text_analysis" }
```

---

## Usage

```sh
text_analysis <path> [--stopwords FILE] [--ngram N] [--context N] [--export-format FORMAT] [--entities-only] [--combine] [--stem] [--stem-lang LANG]
```

* `<path>`: file or directory (recursively scans for `.txt` and `.pdf`)
<<<<<<< HEAD
* `--stopwords <file>`: (optional) stopword list (one word per line; if not provided, no filtering)
* `--ngram N`: (optional, default: 2) N-gram size (2=bigrams, 3=trigrams, …)
* `--context N`: (optional, default: 5) context window size (±N words)
* `--export-format FORMAT`: `txt` (default), `csv`, `tsv`, or `json`
* `--entities-only`: only export named entities (not all statistics)
* `--combine`: analyze all files together and output combined result files
* `--stem`: enable stemming (based on detected language)
* `--stem-lang LANG`: force stemming language (`en`, `de`, `fr`, `es`, `it`, `pt`, `nl`, `ru`, `sv`, `fi`, `no`, `ro`, `hu`, `da`, `tr`); only effective with `--stem`

By default, each file is analyzed and exported individually.  
With `--combine`, all files are analyzed as a single corpus and combined result files are produced.
=======
* `--stopwords <file>`: (optional) additional stopword list (one word per line)
* `--ngram N`: (optional, default: 2) N-gram size (e.g. 2 = bigrams, 3 = trigrams)
* `--context N`: (optional, default: 5) context window size (N = ±N words)
* `--export-format FORMAT`: `txt` (default), `csv`, `tsv`, or `json` (exports results as separate files)
* `--entities-only`: only export named entities (names), not full statistics
* `--combine`: Analyze all files together and output combined result files

> [!NOTE]
> By default, each file is analyzed and exported individually. With --combine, all files are analyzed as a single corpus and combined result files are exported.

**During analysis, a progress bar and the current file being read are shown in the terminal.**
>>>>>>> e2cfb76b

Example:

```sh
text_analysis ./my_corpus/ --stopwords my_stoplist.txt --ngram 3 --context 4 --export-format csv --stem
```

---

## Output files & naming

Output files are named with a collision-safe stem, an 8‑char path hash, a timestamp, and the analysis type.

```
<stem[.ext]>_<hash8>_<timestamp>_<analysis-type>.<ext>
```

Examples:

- `cli.txt_f3a9c2b1_20250810_155411_wordfreq.csv`
- `cli.txt_f3a9c2b1_20250810_155411_ngrams.csv`
- `combined_20250810_155411_wordfreq.csv` (combined mode has no hash)

> The short hash prevents filename collisions (e.g., same stem across different files), especially with parallel runs.

---

## Using as a Library

You get n‑gram extraction, frequency analysis, PMI collocations, optional stemming, and custom stopword support.

### Example 1: English bigrams (no stopwords, no stemming)

```rust
use std::collections::HashSet;
use text_analysis::*;

fn main() {
    let text = "The quick brown fox jumps over the lazy dog. The fox was very quick!";
    let stopwords: HashSet<String> = HashSet::new();
    let options = AnalysisOptions { ngram: 2, context: 2, export_format: ExportFormat::Json, entities_only: false, combine: false, stem_mode: StemMode::Off };
    let result = analyze_text_with(text, &stopwords, &options);

    println!("Top 3 bigrams:");
    for (ngram, count) in result.ngrams.iter().take(3) {
        println!("{}: {}", ngram, count);
    }
}
```

### Example 2: German unigrams with auto stemming

```rust
use std::collections::HashSet;
use text_analysis::*;

fn main() {
    let text = "Goethe schrieb den Faust. Faust ist ein Klassiker der deutschen Literatur.";
    let stopwords: HashSet<String> = HashSet::new();
    let options = AnalysisOptions { ngram: 1, context: 2, export_format: ExportFormat::Json, entities_only: false, combine: false, stem_mode: StemMode::Auto };
    let result = analyze_text_with(text, &stopwords, &options);

    println!("Most frequent words:");
    for (word, count) in result.wordfreq.iter().take(5) {
        println!("{}: {}", word, count);
    }
    println!("\nNamed entities:");
    for (entity, count) in result.named_entities.iter() {
        println!("{}: {}", entity, count);
    }
}
```

### Example 3: PMI with custom stopwords (no stemming)

```rust
use std::collections::HashSet;
use text_analysis::*;

fn main() {
    let text = "Alice loves Bob. Bob loves Alice. Alice and Bob are friends.";
    let mut stopwords = HashSet::new();
    for w in ["and", "are", "loves"] { stopwords.insert(w.to_string()); }
    let options = AnalysisOptions { ngram: 1, context: 2, export_format: ExportFormat::Json, entities_only: false, combine: false, stem_mode: StemMode::Off };
    let result = analyze_text_with(text, &stopwords, &options);

    println!("PMI pairs (min_count=5):");
    for entry in result.pmi.iter().take(5) {
        println!("({}, {})  PMI: {:.2}", entry.word1, entry.word2, entry.pmi);
    }
}
```

---

<<<<<<< HEAD
## Named‑Entity Heuristic (how it works)

The current NER is a **simple capitalization heuristic**:

1. Tokenize the **original (non‑stemmed)** text.
2. Count a token as an entity candidate if it:
   - starts with an uppercase letter (Unicode‑aware),
   - is **not** fully uppercase (filters acronyms like “NASA”),
   - is **not** a common function word at sentence start (basic list).
3. Counts are **case‑sensitive** (so “Berlin” ≠ “BERLIN”).

> This heuristic is fast and deterministic and will overgenerate in some cases (e.g., sentence‑initial words). For higher quality, post‑filter with custom lists or integrate a proper NER model. NER uses original tokens; stemming affects only statistics.
=======
> [!TIP]
> All functions work with any Unicode text.
>>>>>>> e2cfb76b

---

## Scientific Features & Best Practices

<<<<<<< HEAD
* Multi‑language support (whatlang)
* Optional stemming for many languages (`rust-stemmers`)
* Optional custom stoplists
* N‑gram/co‑occurrence analysis for computational linguistics or stylometry
* PMI collocations
* Configurable context window (±N words)
* CSV/TSV/JSON outputs easy to post‑process (R, Python/pandas, Excel)
* Named Entities exported for downstream annotation/statistics
* Errors and skipped files are always listed at the end

---

## Parallel Processing

Per‑file analysis is parallelized using Rayon. Input files are analyzed in parallel; writing output files is serialized to avoid I/O contention. In combined mode, files are read in parallel and then analyzed once as a single corpus.
=======
* Language-aware stemming for English, German, French, Spanish, Italian, Arabic
* Optional stoplist (e.g. for project-specific terms)
* N-gram and co-occurrence analysis for computational linguistics or stylometry
* Collocation statistics with mutual information (PMI)
* Configurable context window size (±N words)
* All outputs can be processed as CSV/TSV/JSON, e.g. in R, Python, Excel, pandas, etc.
* Named Entities exported for further annotation or statistics
* Errors and files skipped are always listed at the end
>>>>>>> e2cfb76b

---

## To Do / Ideas

* [x] Multi‑language support
* [x] Custom stopword list from file
* [x] N‑gram statistics
* [x] Direct neighbor analysis
* [x] Named Entity detection (heuristic)
* [x] Collocation/PMI output
* [x] CSV/JSON/TSV export
* [x] Context window size (CLI flag)
* [x] Parallel per‑file analysis (Rayon)
* [ ] Map/Reduce‑style combined analysis (aggregate counts first)
* [ ] Lemmatization for more languages
* [ ] Richer reporting (collocation metrics, word clouds)

Contributions welcome — especially for more languages, better PDF parsing, or improved output!

---

## License

MIT

---

## Feedback & Issues

Feedback, bug reports, and pull requests are highly appreciated! Open an Issue or start a Discussion.<|MERGE_RESOLUTION|>--- conflicted
+++ resolved
@@ -72,7 +72,6 @@
 ```
 
 * `<path>`: file or directory (recursively scans for `.txt` and `.pdf`)
-<<<<<<< HEAD
 * `--stopwords <file>`: (optional) stopword list (one word per line; if not provided, no filtering)
 * `--ngram N`: (optional, default: 2) N-gram size (2=bigrams, 3=trigrams, …)
 * `--context N`: (optional, default: 5) context window size (±N words)
@@ -82,21 +81,10 @@
 * `--stem`: enable stemming (based on detected language)
 * `--stem-lang LANG`: force stemming language (`en`, `de`, `fr`, `es`, `it`, `pt`, `nl`, `ru`, `sv`, `fi`, `no`, `ro`, `hu`, `da`, `tr`); only effective with `--stem`
 
-By default, each file is analyzed and exported individually.  
-With `--combine`, all files are analyzed as a single corpus and combined result files are produced.
-=======
-* `--stopwords <file>`: (optional) additional stopword list (one word per line)
-* `--ngram N`: (optional, default: 2) N-gram size (e.g. 2 = bigrams, 3 = trigrams)
-* `--context N`: (optional, default: 5) context window size (N = ±N words)
-* `--export-format FORMAT`: `txt` (default), `csv`, `tsv`, or `json` (exports results as separate files)
-* `--entities-only`: only export named entities (names), not full statistics
-* `--combine`: Analyze all files together and output combined result files
-
 > [!NOTE]
 > By default, each file is analyzed and exported individually. With --combine, all files are analyzed as a single corpus and combined result files are exported.
 
 **During analysis, a progress bar and the current file being read are shown in the terminal.**
->>>>>>> e2cfb76b
 
 Example:
 
@@ -192,45 +180,13 @@
 
 ---
 
-<<<<<<< HEAD
-## Named‑Entity Heuristic (how it works)
-
-The current NER is a **simple capitalization heuristic**:
-
-1. Tokenize the **original (non‑stemmed)** text.
-2. Count a token as an entity candidate if it:
-   - starts with an uppercase letter (Unicode‑aware),
-   - is **not** fully uppercase (filters acronyms like “NASA”),
-   - is **not** a common function word at sentence start (basic list).
-3. Counts are **case‑sensitive** (so “Berlin” ≠ “BERLIN”).
-
-> This heuristic is fast and deterministic and will overgenerate in some cases (e.g., sentence‑initial words). For higher quality, post‑filter with custom lists or integrate a proper NER model. NER uses original tokens; stemming affects only statistics.
-=======
 > [!TIP]
 > All functions work with any Unicode text.
->>>>>>> e2cfb76b
 
 ---
 
 ## Scientific Features & Best Practices
 
-<<<<<<< HEAD
-* Multi‑language support (whatlang)
-* Optional stemming for many languages (`rust-stemmers`)
-* Optional custom stoplists
-* N‑gram/co‑occurrence analysis for computational linguistics or stylometry
-* PMI collocations
-* Configurable context window (±N words)
-* CSV/TSV/JSON outputs easy to post‑process (R, Python/pandas, Excel)
-* Named Entities exported for downstream annotation/statistics
-* Errors and skipped files are always listed at the end
-
----
-
-## Parallel Processing
-
-Per‑file analysis is parallelized using Rayon. Input files are analyzed in parallel; writing output files is serialized to avoid I/O contention. In combined mode, files are read in parallel and then analyzed once as a single corpus.
-=======
 * Language-aware stemming for English, German, French, Spanish, Italian, Arabic
 * Optional stoplist (e.g. for project-specific terms)
 * N-gram and co-occurrence analysis for computational linguistics or stylometry
@@ -239,7 +195,6 @@
 * All outputs can be processed as CSV/TSV/JSON, e.g. in R, Python, Excel, pandas, etc.
 * Named Entities exported for further annotation or statistics
 * Errors and files skipped are always listed at the end
->>>>>>> e2cfb76b
 
 ---
 
